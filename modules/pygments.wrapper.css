--- conflicted
+++ resolved
@@ -1,15 +1,6 @@
 .mw-highlight {
 	font-family: monospace;
-<<<<<<< HEAD
 	/* @noflip */
 	direction: ltr;
 	unicode-bidi: embed;
-}
-
-span.mw-highlight {
-	font-size: 1.2em;
-	padding: 0.2em;
-	background-color: transparent;
-=======
->>>>>>> 04293baa
 }